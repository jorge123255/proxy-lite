--- conflicted
+++ resolved
@@ -15,14 +15,9 @@
     "rich>=13.9.4",
     "setuptools>=75.8.0",
     "tenacity>=9.0.0",
-<<<<<<< HEAD
-    "torch>=2.6.0",
-    "torchvision>=0.21.0",
-    "streamlit>=1.40.2",
-=======
     "torch>=2.5.1",
     "torchvision>=0.20.1",
->>>>>>> 0260ef29
+    "streamlit>=1.40.2",
 ]
 
 [project.scripts]
